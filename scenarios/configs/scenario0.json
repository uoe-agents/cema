--- conflicted
+++ resolved
@@ -1,116 +1,3 @@
-<<<<<<< HEAD
-{
-    "scenario": {
-        "map_path": "scenarios\\maps\\scenario1.xodr",
-        "max_speed": 10.0,
-        "fps": 20,
-        "seed": 42,
-        "max_steps": 1000
-    },
-    "agents": [
-        {
-            "id": 0,
-            "type": "XAVIAgent",
-            "spawn": {
-              "box": {
-                "center": [
-                  -10.0,
-                  1.75
-                ],
-                "length": 3.5,
-                "width": 3.5,
-                "heading": 0.0
-              },
-              "velocity": [
-                9.9,
-                10.0
-              ]
-            },
-            "goal": {
-              "box": {
-                "center": [
-                  50.0,
-                  -60.0
-                ],
-                "length": 7,
-                "width": 5,
-                "heading": 0.0
-              }
-            },
-            "cost_factors": {
-              "time": 3.0,
-              "velocity": 0.0,
-              "acceleration": 0.1,
-              "jerk": 0.0,
-              "heading": 0.0,
-              "angular_velocity": 1.0,
-              "angular_acceleration": 0.1,
-              "curvature": 0.0,
-              "safety": 0.0
-            },
-            "mcts": {
-              "t_update": 2.0,
-              "n_simulations": 30,
-              "store_results": "all",
-              "trajectory_agents": false,
-              "reward_factors": {
-                "time": 1.0,
-                "jerk": -0.01,
-                "angular_velocity": -0.03,
-                "curvature": -0.01
-              } 
-            },
-            "explainer": {
-              "cf_n_simulations": 30,
-              "cf_max_depth": 5,
-              "cf_n_samples": 100,
-              "tau_limits": [2.0, 5.0],
-              "time_limits": [5.0, 5.0],
-              "alpha": 0.5,
-              "p_optimal": 0.75,
-              "cf_reward_factors": {
-                "tau": {
-                  "time": 1.0,
-                  "jerk": -0.01,
-                  "angular_velocity": -0.01,
-                  "curvature": -0.01
-                }
-              }
-            },
-            "view_radius": 500
-          },
-          {
-            "id": 1,
-            "type": "TrafficAgent",
-            "spawn": {
-              "box": {
-                "center": [
-                  0.0,
-                  1.7
-                ],
-                "length": 3.5,
-                "width": 3.5,
-                "heading": 0.0
-              },
-              "velocity": [
-                9.9,
-                10.0
-              ]
-            },
-            "goal": {
-              "box": {
-                "center": [
-                    95.0,
-                    0.0
-                ],
-                "length": 3.5,
-                "width": 7.0,
-                "heading": 0.0
-              }
-            }
-          }
-    ]
-=======
 {
     "scenario": {
         "map_path": "scenarios/maps/scenario1.xodr",
@@ -222,5 +109,4 @@
             }
           }
     ]
->>>>>>> 90fede02
 }