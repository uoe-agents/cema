<<<<<<< HEAD
{
  "scenario": {
    "map_path": "scenarios\\maps\\scenario9.xodr",
    "max_speed": 10.0,
    "fps": 20,
    "seed": 42,
    "max_steps": 1000,
    "ignore_vehicle_in_front_chance": 0.2,
    "check_oncoming": false
  },
  "agents": [
    {
      "id": 0,
      "type": "OXAVIAgent",
      "spawn": {
        "box": {
          "center": [
            -30.983870967741936,
            1.9277060067239802
          ],
          "length": 3.5,
          "width": 3.5,
          "heading": 0.0
        },
        "velocity": [
          5.0,
          10.0
        ]
      },
      "goal": {
        "box": {
          "center": [
            92.4193548387097,
            1.828793290043265
          ],
          "length": 3.5,
          "width": 3.5,
          "heading": 0.0
        }
      },
      "velocity_smoother": {},
      "goal_recognition": {
        "beta": 1.5
      },
      "cost_factors": {
        "time": 1.0,
        "velocity": 0.0,
        "acceleration": 0.0,
        "jerk": 1.0,
        "heading": 1.0,
        "angular_velocity": 1.0,
        "angular_acceleration": 0.0,
        "curvature": 0.0,
        "safety": 0.0
      },
      "mcts": {
        "t_update": 1.0,
        "n_simulations": 30,
        "max_depth": 5,
        "store_results": "all",
        "trajectory_agents": false,
        "reward_factors": {
          "time": 1.0,
          "jerk": -0.1,
          "angular_velocity": -0.1,
          "curvature": -0.1
        }
      },
      "explainer": {
        "cf_n_simulations": 30,
        "cf_max_depth": 5,
        "alpha": 0.01,
        "alpha_occlusion": 1.0,
        "allow_hide_occluded": false,
        "always_check_stop": true
      },
      "view_radius": 500,
      "stop_goals": true
    },
    {
      "id": 1,
      "type": "TrafficAgent",
      "spawn": {
        "box": {
          "center": [
            -0.58064516129032,
            1.714584235209216
          ],
          "length": 3.5,
          "width": 3.5,
          "heading": 0.0
        },
        "velocity": [
          9.9,
          10.0
        ]
      },
      "goal": {
        "box": {
          "center": [
            91.61290322580649,
            1.600375180375167
          ],
          "length": 3.5,
          "width": 3.5,
          "heading": 0.0
        }
      },
      "macro_actions": [
        {
          "type": "ChangeLaneRight"
        },
        {
          "type": "Exit",
          "turn_target": [59.0, -1.75]
        },
        {
          "type": "Continue"
        }
      ]
    },
    {
      "id": 2,
      "type": "OccludedAgent",
      "spawn": {
        "box": {
          "center": [
            20.58064516129032,
            1.714584235209216
          ],
          "length": 1.0,
          "width": 1.0,
          "heading": 0.0
        },
        "velocity": [
          0.001,
          0.002
        ]
      },
      "goal": {
        "box": {
          "center": [
            20.58064516129032,
            1.714584235209216
          ],
          "length": 3.5,
          "width": 3.5,
          "heading": 0.0
        }
      },
      "macro_actions": [
        {
          "type": "Stop",
          "stop_duration": 100.0
        }
      ],
      "occlusions": [
        {
          "start": 0,
          "end": 60
        }
      ]
    }
  ]
=======
{
  "scenario": {
    "map_path": "scenarios/maps/scenario9.xodr",
    "max_speed": 10.0,
    "fps": 20,
    "seed": 42,
    "max_steps": 1000,
    "ignore_vehicle_in_front_chance": 0.2,
    "check_oncoming": false
  },
  "agents": [
    {
      "id": 0,
      "type": "OXAVIAgent",
      "spawn": {
        "box": {
          "center": [
            -30.983870967741936,
            1.9277060067239802
          ],
          "length": 3.5,
          "width": 3.5,
          "heading": 0.0
        },
        "velocity": [
          5.0,
          10.0
        ]
      },
      "goal": {
        "box": {
          "center": [
            92.4193548387097,
            1.828793290043265
          ],
          "length": 3.5,
          "width": 3.5,
          "heading": 0.0
        }
      },
      "velocity_smoother": {},
      "goal_recognition": {
        "beta": 1.5
      },
      "cost_factors": {
        "time": 1.0,
        "velocity": 0.0,
        "acceleration": 0.0,
        "jerk": 1.0,
        "heading": 1.0,
        "angular_velocity": 1.0,
        "angular_acceleration": 0.0,
        "curvature": 0.0,
        "safety": 0.0
      },
      "mcts": {
        "t_update": 1.0,
        "n_simulations": 30,
        "max_depth": 5,
        "store_results": "all",
        "trajectory_agents": false,
        "reward_factors": {
          "time": 1.0,
          "jerk": -0.1,
          "angular_velocity": -0.1,
          "curvature": -0.1
        }
      },
      "explainer": {
        "cf_n_simulations": 30,
        "cf_max_depth": 5,
        "alpha": 0.01,
        "alpha_occlusion": 1.0,
        "allow_hide_occluded": false,
        "always_check_stop": true
      },
      "view_radius": 500,
      "stop_goals": true
    },
    {
      "id": 1,
      "type": "TrafficAgent",
      "spawn": {
        "box": {
          "center": [
            -0.58064516129032,
            1.714584235209216
          ],
          "length": 3.5,
          "width": 3.5,
          "heading": 0.0
        },
        "velocity": [
          9.9,
          10.0
        ]
      },
      "goal": {
        "box": {
          "center": [
            91.61290322580649,
            1.600375180375167
          ],
          "length": 3.5,
          "width": 3.5,
          "heading": 0.0
        }
      },
      "macro_actions": [
        {
          "type": "ChangeLaneRight"
        },
        {
          "type": "Exit",
          "turn_target": [59.0, -1.75]
        },
        {
          "type": "Continue"
        }
      ]
    },
    {
      "id": 2,
      "type": "OccludedAgent",
      "spawn": {
        "box": {
          "center": [
            20.58064516129032,
            1.714584235209216
          ],
          "length": 1.0,
          "width": 1.0,
          "heading": 0.0
        },
        "velocity": [
          0.001,
          0.002
        ]
      },
      "goal": {
        "box": {
          "center": [
            20.58064516129032,
            1.714584235209216
          ],
          "length": 3.5,
          "width": 3.5,
          "heading": 0.0
        }
      },
      "macro_actions": [
        {
          "type": "Stop",
          "stop_duration": 100.0
        }
      ],
      "occlusions": [
        {
          "start": 0,
          "end": 60
        }
      ]
    }
  ]
>>>>>>> 90fede02
}<|MERGE_RESOLUTION|>--- conflicted
+++ resolved
@@ -1,169 +1,3 @@
-<<<<<<< HEAD
-{
-  "scenario": {
-    "map_path": "scenarios\\maps\\scenario9.xodr",
-    "max_speed": 10.0,
-    "fps": 20,
-    "seed": 42,
-    "max_steps": 1000,
-    "ignore_vehicle_in_front_chance": 0.2,
-    "check_oncoming": false
-  },
-  "agents": [
-    {
-      "id": 0,
-      "type": "OXAVIAgent",
-      "spawn": {
-        "box": {
-          "center": [
-            -30.983870967741936,
-            1.9277060067239802
-          ],
-          "length": 3.5,
-          "width": 3.5,
-          "heading": 0.0
-        },
-        "velocity": [
-          5.0,
-          10.0
-        ]
-      },
-      "goal": {
-        "box": {
-          "center": [
-            92.4193548387097,
-            1.828793290043265
-          ],
-          "length": 3.5,
-          "width": 3.5,
-          "heading": 0.0
-        }
-      },
-      "velocity_smoother": {},
-      "goal_recognition": {
-        "beta": 1.5
-      },
-      "cost_factors": {
-        "time": 1.0,
-        "velocity": 0.0,
-        "acceleration": 0.0,
-        "jerk": 1.0,
-        "heading": 1.0,
-        "angular_velocity": 1.0,
-        "angular_acceleration": 0.0,
-        "curvature": 0.0,
-        "safety": 0.0
-      },
-      "mcts": {
-        "t_update": 1.0,
-        "n_simulations": 30,
-        "max_depth": 5,
-        "store_results": "all",
-        "trajectory_agents": false,
-        "reward_factors": {
-          "time": 1.0,
-          "jerk": -0.1,
-          "angular_velocity": -0.1,
-          "curvature": -0.1
-        }
-      },
-      "explainer": {
-        "cf_n_simulations": 30,
-        "cf_max_depth": 5,
-        "alpha": 0.01,
-        "alpha_occlusion": 1.0,
-        "allow_hide_occluded": false,
-        "always_check_stop": true
-      },
-      "view_radius": 500,
-      "stop_goals": true
-    },
-    {
-      "id": 1,
-      "type": "TrafficAgent",
-      "spawn": {
-        "box": {
-          "center": [
-            -0.58064516129032,
-            1.714584235209216
-          ],
-          "length": 3.5,
-          "width": 3.5,
-          "heading": 0.0
-        },
-        "velocity": [
-          9.9,
-          10.0
-        ]
-      },
-      "goal": {
-        "box": {
-          "center": [
-            91.61290322580649,
-            1.600375180375167
-          ],
-          "length": 3.5,
-          "width": 3.5,
-          "heading": 0.0
-        }
-      },
-      "macro_actions": [
-        {
-          "type": "ChangeLaneRight"
-        },
-        {
-          "type": "Exit",
-          "turn_target": [59.0, -1.75]
-        },
-        {
-          "type": "Continue"
-        }
-      ]
-    },
-    {
-      "id": 2,
-      "type": "OccludedAgent",
-      "spawn": {
-        "box": {
-          "center": [
-            20.58064516129032,
-            1.714584235209216
-          ],
-          "length": 1.0,
-          "width": 1.0,
-          "heading": 0.0
-        },
-        "velocity": [
-          0.001,
-          0.002
-        ]
-      },
-      "goal": {
-        "box": {
-          "center": [
-            20.58064516129032,
-            1.714584235209216
-          ],
-          "length": 3.5,
-          "width": 3.5,
-          "heading": 0.0
-        }
-      },
-      "macro_actions": [
-        {
-          "type": "Stop",
-          "stop_duration": 100.0
-        }
-      ],
-      "occlusions": [
-        {
-          "start": 0,
-          "end": 60
-        }
-      ]
-    }
-  ]
-=======
 {
   "scenario": {
     "map_path": "scenarios/maps/scenario9.xodr",
@@ -328,5 +162,4 @@
       ]
     }
   ]
->>>>>>> 90fede02
 }