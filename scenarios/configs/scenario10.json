--- conflicted
+++ resolved
@@ -1,163 +1,3 @@
-<<<<<<< HEAD
-{
-  "scenario": {
-    "map_path": "scenarios\\maps\\scenario10.xodr",
-    "max_speed": 10.0,
-    "fps": 20,
-    "seed": 42,
-    "max_steps": 1000,
-    "give_way_distance": 20.0
-  },
-  "objects": [
-    {
-      "type": "building",
-      "shape":  "box",
-      "params": {
-        "center": [-27, -16],
-        "width": 22,
-        "length": 44
-      }
-    }
-  ],
-  "agents": [
-    {
-      "id": 0,
-      "type": "OXAVIAgent",
-      "spawn": {
-        "box": {
-          "center": [
-            1.75,
-            -50
-          ],
-          "length": 3.5,
-          "width": 3.5,
-          "heading": 1.57
-        },
-        "velocity": [
-          5.0,
-          10.0
-        ]
-      },
-      "goal": {
-        "box": {
-          "center": [
-            92.4193548387097,
-            -1.758793290043265
-          ],
-          "length": 3.5,
-          "width": 3.5,
-          "heading": 0.0
-        }
-      },
-      "velocity_smoother": {},
-      "goal_recognition": {
-        "beta": 1.0
-      },
-      "cost_factors": {
-        "time": 0.5,
-        "velocity": 0.0,
-        "acceleration": 1.5,
-        "jerk": 1.0,
-        "heading": 0.0,
-        "angular_velocity": 1.0,
-        "angular_acceleration": 0.0,
-        "curvature": 0.0,
-        "safety": 0.0
-      },
-      "mcts": {
-        "t_update": 1.0,
-        "n_simulations": 30,
-        "max_depth": 5,
-        "store_results": "all",
-        "trajectory_agents": false,
-        "reward_factors": {
-          "time": 1.0,
-          "jerk": -0.1,
-          "angular_velocity": -0.1,
-          "curvature": -0.1,
-          "dead": 0.5
-        }
-      },
-      "explainer": {
-        "cf_n_simulations": 30,
-        "cf_max_depth": 5,
-        "alpha": 0.01,
-        "alpha_occlusion": 1.0,
-        "allow_hide_occluded": true
-      },
-      "view_radius": 500,
-      "stop_goals": false,
-      "occluded_factors_prior": 0.2
-    },
-    {
-      "id": 1,
-      "type": "TrafficAgent",
-      "spawn": {
-        "box": {
-          "center": [
-            15.58064516129032,
-            1.714584235209216
-          ],
-          "length": 3.5,
-          "width": 3.5,
-          "heading": 0.0
-        },
-        "velocity": [
-          6.0,
-          7.0
-        ]
-      },
-      "goal": {
-        "box": {
-          "center": [
-            0,
-            -40
-          ],
-          "length": 3.5,
-          "width": 3.5,
-          "heading": 0.0
-        }
-      },
-      "macro_actions": []
-    },
-    {
-      "id": 2,
-      "type": "OccludedAgent",
-      "spawn": {
-        "box": {
-          "center": [
-            -50.58064516129032,
-            -1.714584235209216
-          ],
-          "length": 3.5,
-          "width": 3.5,
-          "heading": 0.0
-        },
-        "velocity": [
-          9.0,
-          10.0
-        ]
-      },
-      "goal": {
-        "box": {
-          "center": [
-            91.61290322580649,
-            -1.600375180375167
-          ],
-          "length": 3.5,
-          "width": 3.5,
-          "heading": 0.0
-        }
-      },
-      "occlusions": [
-        {
-          "start": 0,
-          "end": 100
-        }
-      ]
-    }
-  ]
-=======
 {
   "scenario": {
     "map_path": "scenarios/maps/scenario10.xodr",
@@ -316,5 +156,4 @@
       ]
     }
   ]
->>>>>>> 90fede02
 }